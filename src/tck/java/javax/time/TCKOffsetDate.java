--- conflicted
+++ resolved
@@ -1475,158 +1475,6 @@
         t.atTime((LocalTime) null);
     }
 
-<<<<<<< HEAD
-=======
-    @Test(groups={"tck"})
-    public void test_atTime_int_int() {
-        OffsetDate t = OffsetDate.of(2008, 6, 30, OFFSET_PTWO);
-        assertEquals(t.atTime(11, 30), OffsetDateTime.of(2008, 6, 30, 11, 30, OFFSET_PTWO));
-    }
-
-    @Test(expectedExceptions=DateTimeException.class, groups={"tck"})
-    public void test_atTime_int_int_hourTooSmall() {
-        OffsetDate t = OffsetDate.of(2008, 6, 30, OFFSET_PTWO);
-        t.atTime(-1, 30);
-    }
-
-    @Test(expectedExceptions=DateTimeException.class, groups={"tck"})
-    public void test_atTime_int_int_hourTooBig() {
-        OffsetDate t = OffsetDate.of(2008, 6, 30, OFFSET_PTWO);
-        t.atTime(24, 30);
-    }
-
-    @Test(expectedExceptions=DateTimeException.class, groups={"tck"})
-    public void test_atTime_int_int_minuteTooSmall() {
-        OffsetDate t = OffsetDate.of(2008, 6, 30, OFFSET_PTWO);
-        t.atTime(11, -1);
-    }
-
-    @Test(expectedExceptions=DateTimeException.class, groups={"tck"})
-    public void test_atTime_int_int_minuteTooBig() {
-        OffsetDate t = OffsetDate.of(2008, 6, 30, OFFSET_PTWO);
-        t.atTime(11, 60);
-    }
-
-    @Test(groups={"tck"})
-    public void test_atTime_int_int_int() {
-        OffsetDate t = OffsetDate.of(2008, 6, 30, OFFSET_PTWO);
-        assertEquals(t.atTime(11, 30, 40), OffsetDateTime.of(2008, 6, 30, 11, 30, 40, OFFSET_PTWO));
-    }
-
-    @Test(expectedExceptions=DateTimeException.class, groups={"tck"})
-    public void test_atTime_int_int_int_hourTooSmall() {
-        OffsetDate t = OffsetDate.of(2008, 6, 30, OFFSET_PTWO);
-        t.atTime(-1, 30, 40);
-    }
-
-    @Test(expectedExceptions=DateTimeException.class, groups={"tck"})
-    public void test_atTime_int_int_int_hourTooBig() {
-        OffsetDate t = OffsetDate.of(2008, 6, 30, OFFSET_PTWO);
-        t.atTime(24, 30, 40);
-    }
-
-    @Test(expectedExceptions=DateTimeException.class, groups={"tck"})
-    public void test_atTime_int_int_int_minuteTooSmall() {
-        OffsetDate t = OffsetDate.of(2008, 6, 30, OFFSET_PTWO);
-        t.atTime(11, -1, 40);
-    }
-
-    @Test(expectedExceptions=DateTimeException.class, groups={"tck"})
-    public void test_atTime_int_int_int_minuteTooBig() {
-        OffsetDate t = OffsetDate.of(2008, 6, 30, OFFSET_PTWO);
-        t.atTime(11, 60, 40);
-    }
-
-    @Test(expectedExceptions=DateTimeException.class, groups={"tck"})
-    public void test_atTime_int_int_int_secondTooSmall() {
-        OffsetDate t = OffsetDate.of(2008, 6, 30, OFFSET_PTWO);
-        t.atTime(11, 30, -1);
-    }
-
-    @Test(expectedExceptions=DateTimeException.class, groups={"tck"})
-    public void test_atTime_int_int_int_secondTooBig() {
-        OffsetDate t = OffsetDate.of(2008, 6, 30, OFFSET_PTWO);
-        t.atTime(11, 30, 60);
-    }
-
-    @Test(groups={"tck"})
-    public void test_atTime_int_int_int_int() {
-        OffsetDate t = OffsetDate.of(2008, 6, 30, OFFSET_PTWO);
-        assertEquals(t.atTime(11, 30, 40, 50), OffsetDateTime.of(2008, 6, 30, 11, 30, 40, 50, OFFSET_PTWO));
-    }
-
-    @Test(expectedExceptions=DateTimeException.class, groups={"tck"})
-    public void test_atTime_int_int_int_int_hourTooSmall() {
-        OffsetDate t = OffsetDate.of(2008, 6, 30, OFFSET_PTWO);
-        t.atTime(-1, 30, 40, 50);
-    }
-
-    @Test(expectedExceptions=DateTimeException.class, groups={"tck"})
-    public void test_atTime_int_int_int_int_hourTooBig() {
-        OffsetDate t = OffsetDate.of(2008, 6, 30, OFFSET_PTWO);
-        t.atTime(24, 30, 40, 50);
-    }
-
-    @Test(expectedExceptions=DateTimeException.class, groups={"tck"})
-    public void test_atTime_int_int_int_int_minuteTooSmall() {
-        OffsetDate t = OffsetDate.of(2008, 6, 30, OFFSET_PTWO);
-        t.atTime(11, -1, 40, 50);
-    }
-
-    @Test(expectedExceptions=DateTimeException.class, groups={"tck"})
-    public void test_atTime_int_int_int_int_minuteTooBig() {
-        OffsetDate t = OffsetDate.of(2008, 6, 30, OFFSET_PTWO);
-        t.atTime(11, 60, 40, 50);
-    }
-
-    @Test(expectedExceptions=DateTimeException.class, groups={"tck"})
-    public void test_atTime_int_int_int_int_secondTooSmall() {
-        OffsetDate t = OffsetDate.of(2008, 6, 30, OFFSET_PTWO);
-        t.atTime(11, 30, -1, 50);
-    }
-
-    @Test(expectedExceptions=DateTimeException.class, groups={"tck"})
-    public void test_atTime_int_int_int_int_secondTooBig() {
-        OffsetDate t = OffsetDate.of(2008, 6, 30, OFFSET_PTWO);
-        t.atTime(11, 30, 60, 50);
-    }
-
-    @Test(expectedExceptions=DateTimeException.class, groups={"tck"})
-    public void test_atTime_int_int_int_int_nanoTooSmall() {
-        OffsetDate t = OffsetDate.of(2008, 6, 30, OFFSET_PTWO);
-        t.atTime(11, 30, 40, -1);
-    }
-
-    @Test(expectedExceptions=DateTimeException.class, groups={"tck"})
-    public void test_atTime_int_int_int_int_nanoTooBig() {
-        OffsetDate t = OffsetDate.of(2008, 6, 30, OFFSET_PTWO);
-        t.atTime(11, 30, 40, 1000000000);
-    }
-
-    //-----------------------------------------------------------------------
-    // atStartOfDay()
-    //-----------------------------------------------------------------------
-    @Test(groups={"tck"})
-    public void test_atStartOfDay() {
-        OffsetDate t = OffsetDate.of(2008, 6, 30, OFFSET_PTWO);
-        assertEquals(t.atStartOfDay(ZONE_PARIS),
-                ZonedDateTime.of(LocalDateTime.of(2008, 6, 30, 0, 0), ZONE_PARIS));
-    }
-
-    @Test(groups={"tck"})
-    public void test_atStartOfDay_dstGap() {
-        OffsetDate t = OffsetDate.of(2007, 4, 1, OFFSET_PTWO);
-        assertEquals(t.atStartOfDay(ZONE_GAZA),
-                ZonedDateTime.of(LocalDateTime.of(2007, 4, 1, 1, 0), ZONE_GAZA));
-    }
-
-    @Test(expectedExceptions=NullPointerException.class, groups={"tck"})
-    public void test_atStartOfDay_nullZoneOffset() {
-        OffsetDate t = OffsetDate.of(2008, 6, 30, OFFSET_PTWO);
-        t.atStartOfDay((ZoneId) null);
-    }
-
->>>>>>> 8915e38a
     //-----------------------------------------------------------------------
     // getDate()
     //-----------------------------------------------------------------------
